--- conflicted
+++ resolved
@@ -1048,6 +1048,7 @@
     <string name="import_dictionary">Import Dictionary</string>
     <string name="importing_dictionary">Importing Dictionary</string>
     <string name="deleting_dictionary">Deleting Dictionary</string>
+    <string name="deleting_dictionary">Deleting Dictionary</string>
     <string name="installed_dictionaries">Installed Dictionaries</string>
     <string name="no_dictionaries">No Dictionaries Installed</string>
     <string name="dictionary_delete_success">Dictionary Successfully Deleted</string>
@@ -1065,6 +1066,9 @@
     <string name="dictionary_no_enabled">No dictionaries are enabled.</string>
     <string name="no_dictionaries_enabled">No Dictionaries Enabled</string>
     <string name="dictionary_manage_settings">Manage dictionaries in settings</string>
+    <string name="dictionary_no_enabled">No dictionaries are enabled.</string>
+    <string name="no_dictionaries_enabled">No Dictionaries Enabled</string>
+    <string name="dictionary_manage_settings">Manage dictionaries in settings</string>
 
     <!-- OCR Related -->
     <string name="action_ocr">OCR text recognition</string>
@@ -1072,10 +1076,6 @@
     <string name="ocr_select_region">Drag to select text region</string>
     <string name="ocr_processing">Processing OCR…</string>
     <string name="error_unknown">Unknown OCR Error Occurred</string>
-<<<<<<< HEAD
-    <string name="ocr_memory_error">Out of memory when running OCR</string>
-=======
     <string name="ocr_memory_error">Not Enough Memory to Run OCR</string>
     <string name="ocr_initialization_error">OCR Initialization Failed</string>
->>>>>>> cd5bae03
 </resources>