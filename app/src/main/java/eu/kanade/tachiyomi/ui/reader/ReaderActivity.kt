package eu.kanade.tachiyomi.ui.reader

import android.annotation.SuppressLint
import android.app.Activity
import android.app.assist.AssistContent
import android.content.ClipData
import android.content.ClipboardManager
import android.content.Context
import android.content.Intent
import android.graphics.Color
import android.graphics.ColorMatrix
import android.graphics.ColorMatrixColorFilter
import android.graphics.Paint
import android.net.Uri
import android.os.Build
import android.os.Bundle
import android.os.Handler
import android.os.Looper
import android.view.KeyEvent
import android.view.MotionEvent
import android.view.View.LAYER_TYPE_HARDWARE
import android.view.WindowManager
import android.widget.Toast
import androidx.activity.viewModels
import androidx.compose.foundation.layout.Arrangement
import androidx.compose.foundation.layout.Box
import androidx.compose.foundation.layout.Row
import androidx.compose.foundation.layout.fillMaxSize
import androidx.compose.material3.AlertDialog
import androidx.compose.material3.CircularProgressIndicator
import androidx.compose.material3.Text
import androidx.compose.runtime.LaunchedEffect
import androidx.compose.runtime.collectAsState
import androidx.compose.runtime.getValue
import androidx.compose.runtime.remember
import androidx.compose.ui.Alignment
import androidx.compose.ui.Modifier
import androidx.compose.ui.unit.dp
import androidx.core.content.getSystemService
import androidx.core.graphics.ColorUtils
import androidx.core.net.toUri
import androidx.core.transition.doOnEnd
import androidx.core.view.WindowCompat
import androidx.core.view.WindowInsetsCompat
import androidx.core.view.WindowInsetsControllerCompat
import androidx.lifecycle.lifecycleScope
import com.davemorrissey.labs.subscaleview.SubsamplingScaleImageView
import com.google.android.material.elevation.SurfaceColors
import com.google.android.material.transition.platform.MaterialContainerTransform
import com.hippo.unifile.UniFile
import dev.chrisbanes.insetter.applyInsetter
import eu.kanade.core.util.ifSourcesLoaded
import eu.kanade.domain.base.BasePreferences
import eu.kanade.presentation.reader.DisplayRefreshHost
import eu.kanade.presentation.reader.OrientationSelectDialog
import eu.kanade.presentation.reader.PageIndicatorText
import eu.kanade.presentation.reader.OcrLoadingIndicator
import eu.kanade.presentation.reader.OcrResultBottomSheet
import eu.kanade.presentation.reader.OcrSelectionOverlay
import eu.kanade.presentation.reader.ReaderContentOverlay
import eu.kanade.presentation.reader.ReaderPageActionsDialog
import eu.kanade.presentation.reader.ReadingModeSelectDialog
import eu.kanade.presentation.reader.appbars.ReaderAppBars
import eu.kanade.presentation.reader.settings.ReaderSettingsDialog
import eu.kanade.tachiyomi.R
import eu.kanade.tachiyomi.data.coil.TachiyomiImageDecoder
import eu.kanade.tachiyomi.data.notification.NotificationReceiver
import eu.kanade.tachiyomi.data.notification.Notifications
import eu.kanade.tachiyomi.databinding.ReaderActivityBinding
import eu.kanade.tachiyomi.source.online.HttpSource
import eu.kanade.tachiyomi.ui.base.activity.BaseActivity
import eu.kanade.tachiyomi.ui.main.MainActivity
import eu.kanade.tachiyomi.ui.reader.ReaderViewModel.SetAsCoverResult.AddToLibraryFirst
import eu.kanade.tachiyomi.ui.reader.ReaderViewModel.SetAsCoverResult.Error
import eu.kanade.tachiyomi.ui.reader.ReaderViewModel.SetAsCoverResult.Success
import eu.kanade.tachiyomi.ui.reader.model.ReaderChapter
import eu.kanade.tachiyomi.ui.reader.model.ReaderPage
import eu.kanade.tachiyomi.ui.reader.model.ViewerChapters
import eu.kanade.tachiyomi.ui.reader.setting.ReaderOrientation
import eu.kanade.tachiyomi.ui.reader.setting.ReaderPreferences
import eu.kanade.tachiyomi.ui.reader.setting.ReaderSettingsScreenModel
import eu.kanade.tachiyomi.ui.reader.setting.ReadingMode
import eu.kanade.tachiyomi.ui.reader.viewer.ReaderProgressIndicator
import eu.kanade.tachiyomi.ui.webview.WebViewActivity
import eu.kanade.tachiyomi.util.system.hasDisplayCutout
import eu.kanade.tachiyomi.util.system.isNightMode
import eu.kanade.tachiyomi.util.system.openInBrowser
import eu.kanade.tachiyomi.util.system.toShareIntent
import eu.kanade.tachiyomi.util.system.toast
import eu.kanade.tachiyomi.util.view.setComposeContent
import kotlinx.coroutines.flow.distinctUntilChanged
import kotlinx.coroutines.flow.drop
import kotlinx.coroutines.flow.filterNotNull
import kotlinx.coroutines.flow.launchIn
import kotlinx.coroutines.flow.map
import kotlinx.coroutines.flow.merge
import kotlinx.coroutines.flow.onEach
import kotlinx.coroutines.flow.sample
import kotlinx.coroutines.launch
import logcat.LogPriority
import tachiyomi.core.common.Constants
import tachiyomi.core.common.i18n.stringResource
import tachiyomi.core.common.util.lang.launchIO
import tachiyomi.core.common.util.lang.launchNonCancellable
import tachiyomi.core.common.util.lang.withUIContext
import tachiyomi.core.common.util.system.logcat
import tachiyomi.i18n.MR
import tachiyomi.presentation.core.util.collectAsState
import uy.kohesive.injekt.Injekt
import uy.kohesive.injekt.api.get
import java.io.ByteArrayOutputStream
import androidx.core.graphics.createBitmap
import kotlinx.coroutines.suspendCancellableCoroutine

class ReaderActivity : BaseActivity() {

    companion object {
        fun newIntent(context: Context, mangaId: Long?, chapterId: Long?): Intent {
            return Intent(context, ReaderActivity::class.java).apply {
                putExtra("manga", mangaId)
                putExtra("chapter", chapterId)
                addFlags(Intent.FLAG_ACTIVITY_CLEAR_TOP)
            }
        }
    }

    private val readerPreferences = Injekt.get<ReaderPreferences>()
    private val preferences = Injekt.get<BasePreferences>()

    lateinit var binding: ReaderActivityBinding

    val viewModel by viewModels<ReaderViewModel>()
    private var assistUrl: String? = null

    private val hasCutout by lazy { hasDisplayCutout() }

    /**
     * Configuration at reader level, like background color or forced orientation.
     */
    private var config: ReaderConfig? = null

    private var menuToggleToast: Toast? = null
    private var readingModeToast: Toast? = null
    private val displayRefreshHost = DisplayRefreshHost()

    private val windowInsetsController by lazy { WindowInsetsControllerCompat(window, binding.root) }

    private var loadingIndicator: ReaderProgressIndicator? = null

    var isScrollingThroughPages = false
        private set

    /**
     * Called when the activity is created. Initializes the presenter and configuration.
     */
    override fun onCreate(savedInstanceState: Bundle?) {
        registerSecureActivity(this)
        if (Build.VERSION.SDK_INT >= Build.VERSION_CODES.UPSIDE_DOWN_CAKE) {
            overrideActivityTransition(
                Activity.OVERRIDE_TRANSITION_OPEN,
                R.anim.shared_axis_x_push_enter,
                R.anim.shared_axis_x_push_exit,
            )
        } else {
            @Suppress("DEPRECATION")
            overridePendingTransition(R.anim.shared_axis_x_push_enter, R.anim.shared_axis_x_push_exit)
        }

        super.onCreate(savedInstanceState)

        binding = ReaderActivityBinding.inflate(layoutInflater)
        setContentView(binding.root)

        if (viewModel.needsInit()) {
            val manga = intent.extras?.getLong("manga", -1) ?: -1L
            val chapter = intent.extras?.getLong("chapter", -1) ?: -1L
            if (manga == -1L || chapter == -1L) {
                finish()
                return
            }
            NotificationReceiver.dismissNotification(this, manga.hashCode(), Notifications.ID_NEW_CHAPTERS)

            lifecycleScope.launchNonCancellable {
                val initResult = viewModel.init(manga, chapter)
                if (!initResult.getOrDefault(false)) {
                    val exception = initResult.exceptionOrNull() ?: IllegalStateException("Unknown err")
                    withUIContext {
                        setInitialChapterError(exception)
                    }
                }
            }
        }

        config = ReaderConfig()
        initializeMenu()

        // Finish when incognito mode is disabled
        preferences.incognitoMode().changes()
            .drop(1)
            .onEach { if (!it) finish() }
            .launchIn(lifecycleScope)

        viewModel.state
            .map { it.isLoadingAdjacentChapter }
            .distinctUntilChanged()
            .onEach(::setProgressDialog)
            .launchIn(lifecycleScope)

        viewModel.state
            .map { it.manga }
            .distinctUntilChanged()
            .filterNotNull()
            .onEach { updateViewer() }
            .launchIn(lifecycleScope)

        viewModel.state
            .map { it.viewerChapters }
            .distinctUntilChanged()
            .filterNotNull()
            .onEach(::setChapters)
            .launchIn(lifecycleScope)

        viewModel.eventFlow
            .onEach { event ->
                when (event) {
                    ReaderViewModel.Event.ReloadViewerChapters -> {
                        viewModel.state.value.viewerChapters?.let(::setChapters)
                    }
                    ReaderViewModel.Event.PageChanged -> {
                        displayRefreshHost.flash()
                    }
                    is ReaderViewModel.Event.SetOrientation -> {
                        setOrientation(event.orientation)
                    }
                    is ReaderViewModel.Event.SavedImage -> {
                        onSaveImageResult(event.result)
                    }
                    is ReaderViewModel.Event.ShareImage -> {
                        onShareImageResult(event.uri, event.page)
                    }
                    is ReaderViewModel.Event.CopyImage -> {
                        onCopyImageResult(event.uri)
                    }
                    is ReaderViewModel.Event.SetCoverResult -> {
                        onSetAsCoverResult(event.result)
                    }
                    ReaderViewModel.Event.OcrNoTextFound -> {
                        toast(MR.strings.no_results_found)
                    }
                    ReaderViewModel.Event.OcrMemoryError -> {
                        toast(MR.strings.ocr_memory_error)
                    }
<<<<<<< HEAD
=======
                    ReaderViewModel.Event.OcrInitializationError -> {
                        toast(MR.strings.ocr_initialization_error)
                    }
>>>>>>> cd5bae03
                    ReaderViewModel.Event.OcrError -> {
                        toast(MR.strings.error_unknown)
                    }
                }
            }
            .launchIn(lifecycleScope)
    }

    /**
     * Called when the activity is destroyed. Cleans up the viewer, configuration and any view.
     */
    override fun onDestroy() {
        super.onDestroy()
        viewModel.state.value.viewer?.destroy()
        config = null
        menuToggleToast?.cancel()
        readingModeToast?.cancel()
    }

    override fun onPause() {
        viewModel.flushReadTimer()
        super.onPause()
    }

    /**
     * Set menu visibility again on activity resume to apply immersive mode again if needed.
     * Helps with rotations.
     */
    override fun onResume() {
        super.onResume()
        viewModel.restartReadTimer()
        setMenuVisibility(viewModel.state.value.menuVisible)
    }

    /**
     * Called when the window focus changes. It sets the menu visibility to the last known state
     * to apply immersive mode again if needed.
     */
    override fun onWindowFocusChanged(hasFocus: Boolean) {
        super.onWindowFocusChanged(hasFocus)
        if (hasFocus) {
            setMenuVisibility(viewModel.state.value.menuVisible)
        }
    }

    override fun onProvideAssistContent(outContent: AssistContent) {
        super.onProvideAssistContent(outContent)
        assistUrl?.let { outContent.webUri = it.toUri() }
    }

    /**
     * Called when the user clicks the back key or the button on the toolbar. The call is
     * delegated to the presenter.
     */
    override fun finish() {
        viewModel.onActivityFinish()
        super.finish()
        if (Build.VERSION.SDK_INT >= Build.VERSION_CODES.UPSIDE_DOWN_CAKE) {
            overrideActivityTransition(
                Activity.OVERRIDE_TRANSITION_CLOSE,
                R.anim.shared_axis_x_pop_enter,
                R.anim.shared_axis_x_pop_exit,
            )
        } else {
            @Suppress("DEPRECATION")
            overridePendingTransition(R.anim.shared_axis_x_pop_enter, R.anim.shared_axis_x_pop_exit)
        }
    }

    override fun onKeyUp(keyCode: Int, event: KeyEvent?): Boolean {
        if (keyCode == KeyEvent.KEYCODE_N) {
            loadNextChapter()
            return true
        } else if (keyCode == KeyEvent.KEYCODE_P) {
            loadPreviousChapter()
            return true
        }
        return super.onKeyUp(keyCode, event)
    }

    /**
     * Dispatches a key event. If the viewer doesn't handle it, call the default implementation.
     */
    override fun dispatchKeyEvent(event: KeyEvent): Boolean {
        val handled = viewModel.state.value.viewer?.handleKeyEvent(event) ?: false
        return handled || super.dispatchKeyEvent(event)
    }

    /**
     * Dispatches a generic motion event. If the viewer doesn't handle it, call the default
     * implementation.
     */
    override fun dispatchGenericMotionEvent(event: MotionEvent): Boolean {
        val handled = viewModel.state.value.viewer?.handleGenericMotionEvent(event) ?: false
        return handled || super.dispatchGenericMotionEvent(event)
    }

    /**
     * Initializes the reader menu. It sets up click listeners and the initial visibility.
     */
    private fun initializeMenu() {
        binding.pageNumber.setComposeContent {
            val state by viewModel.state.collectAsState()
            val showPageNumber by viewModel.readerPreferences.showPageNumber().collectAsState()

            if (!state.menuVisible && showPageNumber) {
                PageIndicatorText(
                    currentPage = state.currentPage,
                    totalPages = state.totalPages,
                )
            }
        }

        binding.dialogRoot.setComposeContent {
            val state by viewModel.state.collectAsState()
            val settingsScreenModel = remember {
                ReaderSettingsScreenModel(
                    readerState = viewModel.state,
                    hasDisplayCutout = hasCutout,
                    onChangeReadingMode = viewModel::setMangaReadingMode,
                    onChangeOrientation = viewModel::setMangaOrientationType,
                )
            }

            val dictionarySearchScreenModel = remember {
                eu.kanade.tachiyomi.ui.dictionary.DictionarySearchScreenModel()
            }

            // Initialize dictionary search model
            LaunchedEffect(Unit) {
                dictionarySearchScreenModel.refreshDictionaries()
            }

            if (!ifSourcesLoaded()) {
                return@setComposeContent
            }

            Box(modifier = Modifier.fillMaxSize()) {
                val isHttpSource = viewModel.getSource() is HttpSource
                val isFullscreen by readerPreferences.fullscreen().collectAsState()
                val flashOnPageChange by readerPreferences.flashOnPageChange().collectAsState()

                val colorOverlayEnabled by readerPreferences.colorFilter().collectAsState()
                val colorOverlay by readerPreferences.colorFilterValue().collectAsState()
                val colorOverlayMode by readerPreferences.colorFilterMode().collectAsState()
                val colorOverlayBlendMode = remember(colorOverlayMode) {
                    ReaderPreferences.ColorFilterMode.getOrNull(colorOverlayMode)?.second
                }

                val cropBorderPaged by readerPreferences.cropBorders().collectAsState()
                val cropBorderWebtoon by readerPreferences.cropBordersWebtoon().collectAsState()
                val isPagerType = ReadingMode.isPagerType(viewModel.getMangaReadingMode())
                val cropEnabled = if (isPagerType) cropBorderPaged else cropBorderWebtoon

                ReaderContentOverlay(
                    brightness = state.brightnessOverlayValue,
                    color = colorOverlay.takeIf { colorOverlayEnabled },
                    colorBlendMode = colorOverlayBlendMode,
                )

                ReaderAppBars(
                visible = state.menuVisible,
                fullscreen = isFullscreen,

                mangaTitle = state.manga?.title,
                chapterTitle = state.currentChapter?.chapter?.name,
                navigateUp = onBackPressedDispatcher::onBackPressed,
                onClickTopAppBar = ::openMangaScreen,
                bookmarked = state.bookmarked,
                onToggleBookmarked = viewModel::toggleChapterBookmark,
                onOpenInWebView = ::openChapterInWebView.takeIf { isHttpSource },
                onOpenInBrowser = ::openChapterInBrowser.takeIf { isHttpSource },
                onShare = ::shareChapter.takeIf { isHttpSource },

                viewer = state.viewer,
                onNextChapter = ::loadNextChapter,
                enabledNext = state.viewerChapters?.nextChapter != null,
                onPreviousChapter = ::loadPreviousChapter,
                enabledPrevious = state.viewerChapters?.prevChapter != null,
                currentPage = state.currentPage,
                totalPages = state.totalPages,
                onPageIndexChange = {
                    isScrollingThroughPages = true
                    moveToPageIndex(it)
                },

                readingMode = ReadingMode.fromPreference(
                    viewModel.getMangaReadingMode(resolveDefault = false),
                ),
                onClickReadingMode = viewModel::openReadingModeSelectDialog,
                orientation = ReaderOrientation.fromPreference(
                    viewModel.getMangaOrientation(resolveDefault = false),
                ),
                onClickOrientation = viewModel::openOrientationModeSelectDialog,
                cropEnabled = cropEnabled,
                onClickCropBorder = {
                    val enabled = viewModel.toggleCropBorders()
                    menuToggleToast?.cancel()
                    menuToggleToast = toast(if (enabled) MR.strings.on else MR.strings.off)
                },
                onClickSettings = viewModel::openSettingsDialog,
                onClickOcr = viewModel::enterOcrMode,
            )

            // OCR selection overlay
            if (state.ocrSelectionMode) {
                OcrSelectionOverlay(
                    onRegionSelected = { rect ->
                        captureRegionAndProcessOcr(rect)
                    },
                    onCancel = viewModel::exitOcrMode,
                )
            }

            if (flashOnPageChange) {
                DisplayRefreshHost(
                    hostState = displayRefreshHost,
                )
            }

            val onDismissRequest = viewModel::closeDialog
            when (val dialog = state.dialog) {
                is ReaderViewModel.Dialog.Loading -> {
                    AlertDialog(
                        onDismissRequest = {},
                        confirmButton = {},
                        text = {
                            Row(
                                horizontalArrangement = Arrangement.spacedBy(16.dp),
                                verticalAlignment = Alignment.CenterVertically,
                            ) {
                                CircularProgressIndicator()
                                Text(stringResource(MR.strings.loading))
                            }
                        },
                    )
                }
                is ReaderViewModel.Dialog.Settings -> {
                    ReaderSettingsDialog(
                        onDismissRequest = onDismissRequest,
                        onShowMenus = { setMenuVisibility(true) },
                        onHideMenus = { setMenuVisibility(false) },
                        screenModel = settingsScreenModel,
                    )
                }
                is ReaderViewModel.Dialog.ReadingModeSelect -> {
                    ReadingModeSelectDialog(
                        onDismissRequest = onDismissRequest,
                        screenModel = settingsScreenModel,
                        onChange = { stringRes ->
                            menuToggleToast?.cancel()
                            if (!readerPreferences.showReadingMode().get()) {
                                menuToggleToast = toast(stringRes)
                            }
                        },
                    )
                }
                is ReaderViewModel.Dialog.OrientationModeSelect -> {
                    OrientationSelectDialog(
                        onDismissRequest = onDismissRequest,
                        screenModel = settingsScreenModel,
                        onChange = { stringRes ->
                            menuToggleToast?.cancel()
                            menuToggleToast = toast(stringRes)
                        },
                    )
                }
                is ReaderViewModel.Dialog.PageActions -> {
                    ReaderPageActionsDialog(
                        onDismissRequest = onDismissRequest,
                        onSetAsCover = viewModel::setAsCover,
                        onShare = viewModel::shareImage,
                        onSave = viewModel::saveImage,
                    )
                }
                is ReaderViewModel.Dialog.OcrResult -> {
                    OcrResultBottomSheet(
                        onDismissRequest = onDismissRequest,
                        text = dialog.text,
                        onCopyText = {
                            val clipboard = getSystemService<ClipboardManager>()
                            val currentQuery = dictionarySearchScreenModel.state.value.query
                            clipboard?.setPrimaryClip(
                                ClipData.newPlainText(null, currentQuery),
                            )
                            toast(MR.strings.action_copy_to_clipboard)
                        },
                        searchScreenModel = dictionarySearchScreenModel,
                    )
                }
                null -> {}
            }

            // OCR loading bar at bottom of screen
            OcrLoadingIndicator(
                visible = state.isProcessingOcr,
                modifier = Modifier.align(Alignment.BottomCenter),
            )
            }
        }

        val toolbarColor = ColorUtils.setAlphaComponent(
            SurfaceColors.SURFACE_2.getColor(this),
            if (isNightMode()) 230 else 242, // 90% dark 95% light
        )
        @Suppress("DEPRECATION")
        window.statusBarColor = toolbarColor
        if (Build.VERSION.SDK_INT >= Build.VERSION_CODES.O_MR1) {
            @Suppress("DEPRECATION")
            window.navigationBarColor = toolbarColor
        }

        // Set initial visibility
        setMenuVisibility(viewModel.state.value.menuVisible)
    }

    /**
     * Sets the visibility of the menu according to [visible].
     */
    private fun setMenuVisibility(visible: Boolean) {
        viewModel.showMenus(visible)
        if (visible) {
            windowInsetsController.show(WindowInsetsCompat.Type.systemBars())
            window.addFlags(WindowManager.LayoutParams.FLAG_DRAWS_SYSTEM_BAR_BACKGROUNDS)
        } else {
            if (readerPreferences.fullscreen().get()) {
                windowInsetsController.hide(WindowInsetsCompat.Type.systemBars())
                windowInsetsController.systemBarsBehavior =
                    WindowInsetsControllerCompat.BEHAVIOR_SHOW_TRANSIENT_BARS_BY_SWIPE
            }
        }
    }

    /**
     * Called from the presenter when a manga is ready. Used to instantiate the appropriate viewer.
     */
    private fun updateViewer() {
        val prevViewer = viewModel.state.value.viewer
        val newViewer = ReadingMode.toViewer(viewModel.getMangaReadingMode(), this)

        if (window.sharedElementEnterTransition is MaterialContainerTransform) {
            // Wait until transition is complete to avoid crash on API 26
            window.sharedElementEnterTransition.doOnEnd {
                setOrientation(viewModel.getMangaOrientation())
            }
        } else {
            setOrientation(viewModel.getMangaOrientation())
        }

        // Destroy previous viewer if there was one
        if (prevViewer != null) {
            prevViewer.destroy()
            binding.viewerContainer.removeAllViews()
        }
        viewModel.onViewerLoaded(newViewer)
        updateViewerInset(readerPreferences.fullscreen().get())
        binding.viewerContainer.addView(newViewer.getView())

        if (readerPreferences.showReadingMode().get()) {
            showReadingModeToast(viewModel.getMangaReadingMode())
        }

        loadingIndicator = ReaderProgressIndicator(this)
        binding.readerContainer.addView(loadingIndicator)

        startPostponedEnterTransition()
    }

    private fun openMangaScreen() {
        viewModel.manga?.id?.let { id ->
            startActivity(
                Intent(this, MainActivity::class.java).apply {
                    action = Constants.SHORTCUT_MANGA
                    putExtra(Constants.MANGA_EXTRA, id)
                    addFlags(Intent.FLAG_ACTIVITY_CLEAR_TOP)
                },
            )
        }
    }

    private fun openChapterInWebView() {
        val manga = viewModel.manga ?: return
        val source = viewModel.getSource() ?: return
        assistUrl?.let {
            val intent = WebViewActivity.newIntent(this@ReaderActivity, it, source.id, manga.title)
            startActivity(intent)
        }
    }

    private fun openChapterInBrowser() {
        assistUrl?.let {
            openInBrowser(it.toUri(), forceDefaultBrowser = false)
        }
    }

    private fun shareChapter() {
        assistUrl?.let {
            val intent = it.toUri().toShareIntent(this, type = "text/plain")
            startActivity(Intent.createChooser(intent, stringResource(MR.strings.action_share)))
        }
    }

    private fun showReadingModeToast(mode: Int) {
        try {
            readingModeToast?.cancel()
            readingModeToast = toast(ReadingMode.fromPreference(mode).stringRes)
        } catch (e: ArrayIndexOutOfBoundsException) {
            logcat(LogPriority.ERROR) { "Unknown reading mode: $mode" }
        }
    }

    /**
     * Called from the presenter whenever a new [viewerChapters] have been set. It delegates the
     * method to the current viewer, but also set the subtitle on the toolbar, and
     * hides or disables the reader prev/next buttons if there's a prev or next chapter
     */
    @SuppressLint("RestrictedApi")
    private fun setChapters(viewerChapters: ViewerChapters) {
        binding.readerContainer.removeView(loadingIndicator)
        viewModel.state.value.viewer?.setChapters(viewerChapters)

        lifecycleScope.launchIO {
            viewModel.getChapterUrl()?.let { url ->
                assistUrl = url
            }
        }
    }

    /**
     * Called from the presenter if the initial load couldn't load the pages of the chapter. In
     * this case the activity is closed and a toast is shown to the user.
     */
    private fun setInitialChapterError(error: Throwable) {
        logcat(LogPriority.ERROR, error)
        finish()
        toast(error.message)
    }

    /**
     * Called from the presenter whenever it's loading the next or previous chapter. It shows or
     * dismisses a non-cancellable dialog to prevent user interaction according to the value of
     * [show]. This is only used when the next/previous buttons on the toolbar are clicked; the
     * other cases are handled with chapter transitions on the viewers and chapter preloading.
     */
    private fun setProgressDialog(show: Boolean) {
        if (show) {
            viewModel.showLoadingDialog()
        } else {
            viewModel.closeDialog()
        }
    }

    /**
     * Moves the viewer to the given page [index]. It does nothing if the viewer is null or the
     * page is not found.
     */
    private fun moveToPageIndex(index: Int) {
        val viewer = viewModel.state.value.viewer ?: return
        val currentChapter = viewModel.state.value.currentChapter ?: return
        val page = currentChapter.pages?.getOrNull(index) ?: return
        viewer.moveToPage(page)
    }

    /**
     * Tells the presenter to load the next chapter and mark it as active. The progress dialog
     * should be automatically shown.
     */
    private fun loadNextChapter() {
        lifecycleScope.launch {
            viewModel.loadNextChapter()
            moveToPageIndex(0)
        }
    }

    /**
     * Tells the presenter to load the previous chapter and mark it as active. The progress dialog
     * should be automatically shown.
     */
    private fun loadPreviousChapter() {
        lifecycleScope.launch {
            viewModel.loadPreviousChapter()
            moveToPageIndex(0)
        }
    }

    /**
     * Called from the viewer whenever a [page] is marked as active. It updates the values of the
     * bottom menu and delegates the change to the presenter.
     */
    fun onPageSelected(page: ReaderPage) {
        viewModel.onPageSelected(page)
    }

    /**
     * Called from the viewer whenever a [page] is long clicked. A bottom sheet with a list of
     * actions to perform is shown.
     */
    fun onPageLongTap(page: ReaderPage) {
        viewModel.openPageDialog(page)
    }

    /**
     * Captures a bitmap from the specified region and processes it with OCR.
     */
    private fun captureRegionAndProcessOcr(rect: android.graphics.RectF) {
        lifecycleScope.launchIO {
            try {
                val viewerContainer = binding.viewerContainer

                val location = IntArray(2)
                viewerContainer.getLocationOnScreen(location)
                val (containerX,containerY) = location


                // Crop to the selected region
                val left = (containerX + rect.left.toInt()).coerceAtLeast(0)
                val top = (containerY + rect.top.toInt()).coerceAtLeast(0)
                val width = (rect.width().toInt()).coerceAtLeast(1)
                val height = (rect.height().toInt()).coerceAtLeast(1)

                val croppedBitmap = createBitmap(width, height)

                val srcRect = android.graphics.Rect(left, top, left + width, top + height)

                val copyResult = suspendCancellableCoroutine { continuation ->
                    android.view.PixelCopy.request(
                        window,
                        srcRect,
                        croppedBitmap,
                        { result -> continuation.resume(result) { cause, _, _ -> } },
                        Handler(Looper.getMainLooper())
                    )
                }

                if (copyResult != android.view.PixelCopy.SUCCESS) {
                    croppedBitmap.recycle()
                    throw IllegalStateException("PixelCopy failed with result: $copyResult")
                }

                // Process OCR (the ViewModel takes ownership of the bitmap)
                viewModel.processOcrRegion(croppedBitmap)
            } catch (e: Exception) {
                logcat(LogPriority.ERROR, e) { "Failed to capture region for OCR" }
                withUIContext {
                    viewModel.exitOcrMode()
                    toast(MR.strings.action_cancel)
                }
            }
        }
    }

    /**
     * Called from the viewer when the given [chapter] should be preloaded. It should be called when
     * the viewer is reaching the beginning or end of a chapter or the transition page is active.
     */
    fun requestPreloadChapter(chapter: ReaderChapter) {
        lifecycleScope.launchIO { viewModel.preload(chapter) }
    }

    /**
     * Called from the viewer to toggle the visibility of the menu. It's implemented on the
     * viewer because each one implements its own touch and key events.
     */
    fun toggleMenu() {
        setMenuVisibility(!viewModel.state.value.menuVisible)
    }

    /**
     * Called from the viewer to show the menu.
     */
    fun showMenu() {
        if (!viewModel.state.value.menuVisible) {
            setMenuVisibility(true)
        }
    }

    /**
     * Called from the viewer to hide the menu.
     */
    fun hideMenu() {
        if (viewModel.state.value.menuVisible) {
            setMenuVisibility(false)
        }
    }

    /**
     * Called from the presenter when a page is ready to be shared. It shows Android's default
     * sharing tool.
     */
    private fun onShareImageResult(uri: Uri, page: ReaderPage) {
        val manga = viewModel.manga ?: return
        val chapter = page.chapter.chapter

        val intent = uri.toShareIntent(
            context = applicationContext,
            message = stringResource(MR.strings.share_page_info, manga.title, chapter.name, page.number),
        )
        startActivity(Intent.createChooser(intent, stringResource(MR.strings.action_share)))
    }

    private fun onCopyImageResult(uri: Uri) {
        val clipboardManager = applicationContext.getSystemService<ClipboardManager>() ?: return
        val clipData = ClipData.newUri(applicationContext.contentResolver, "", uri)
        clipboardManager.setPrimaryClip(clipData)
    }

    /**
     * Called from the presenter when a page is saved or fails. It shows a message or logs the
     * event depending on the [result].
     */
    private fun onSaveImageResult(result: ReaderViewModel.SaveImageResult) {
        when (result) {
            is ReaderViewModel.SaveImageResult.Success -> {
                toast(MR.strings.picture_saved)
            }
            is ReaderViewModel.SaveImageResult.Error -> {
                logcat(LogPriority.ERROR, result.error)
            }
        }
    }

    /**
     * Called from the presenter when a page is set as cover or fails. It shows a different message
     * depending on the [result].
     */
    private fun onSetAsCoverResult(result: ReaderViewModel.SetAsCoverResult) {
        toast(
            when (result) {
                Success -> MR.strings.cover_updated
                AddToLibraryFirst -> MR.strings.notification_first_add_to_library
                Error -> MR.strings.notification_cover_update_failed
            },
        )
    }

    /**
     * Forces the user preferred [orientation] on the activity.
     */
    private fun setOrientation(orientation: Int) {
        val newOrientation = ReaderOrientation.fromPreference(orientation)
        if (newOrientation.flag != requestedOrientation) {
            requestedOrientation = newOrientation.flag
        }
    }

    /**
     * Updates viewer inset depending on fullscreen reader preferences.
     */
    private fun updateViewerInset(fullscreen: Boolean) {
        viewModel.state.value.viewer?.getView()?.applyInsetter {
            if (!fullscreen) {
                type(navigationBars = true, statusBars = true) {
                    padding()
                }
            }
        }
    }

    /**
     * Class that handles the user preferences of the reader.
     */
    private inner class ReaderConfig {

        private fun getCombinedPaint(grayscale: Boolean, invertedColors: Boolean): Paint {
            return Paint().apply {
                colorFilter = ColorMatrixColorFilter(
                    ColorMatrix().apply {
                        if (grayscale) {
                            setSaturation(0f)
                        }
                        if (invertedColors) {
                            postConcat(
                                ColorMatrix(
                                    floatArrayOf(
                                        -1f, 0f, 0f, 0f, 255f,
                                        0f, -1f, 0f, 0f, 255f,
                                        0f, 0f, -1f, 0f, 255f,
                                        0f, 0f, 0f, 1f, 0f,
                                    ),
                                ),
                            )
                        }
                    },
                )
            }
        }

        private val grayBackgroundColor = Color.rgb(0x20, 0x21, 0x25)

        /**
         * Initializes the reader subscriptions.
         */
        init {
            readerPreferences.readerTheme().changes()
                .onEach { theme ->
                    binding.readerContainer.setBackgroundColor(
                        when (theme) {
                            0 -> Color.WHITE
                            2 -> grayBackgroundColor
                            3 -> automaticBackgroundColor()
                            else -> Color.BLACK
                        },
                    )
                }
                .launchIn(lifecycleScope)

            preferences.displayProfile().changes()
                .onEach { setDisplayProfile(it) }
                .launchIn(lifecycleScope)

            readerPreferences.cutoutShort().changes()
                .onEach(::setCutoutShort)
                .launchIn(lifecycleScope)

            readerPreferences.keepScreenOn().changes()
                .onEach(::setKeepScreenOn)
                .launchIn(lifecycleScope)

            readerPreferences.customBrightness().changes()
                .onEach(::setCustomBrightness)
                .launchIn(lifecycleScope)

            merge(readerPreferences.grayscale().changes(), readerPreferences.invertedColors().changes())
                .onEach { setLayerPaint(readerPreferences.grayscale().get(), readerPreferences.invertedColors().get()) }
                .launchIn(lifecycleScope)

            readerPreferences.fullscreen().changes()
                .onEach {
                    WindowCompat.setDecorFitsSystemWindows(window, !it)
                    updateViewerInset(it)
                }
                .launchIn(lifecycleScope)
        }

        /**
         * Picks background color for [ReaderActivity] based on light/dark theme preference
         */
        private fun automaticBackgroundColor(): Int {
            return if (baseContext.isNightMode()) {
                grayBackgroundColor
            } else {
                Color.WHITE
            }
        }

        /**
         * Sets the display profile to [path].
         */
        private fun setDisplayProfile(path: String) {
            val file = UniFile.fromUri(baseContext, path.toUri())
            if (file != null && file.exists()) {
                val inputStream = file.openInputStream()
                val outputStream = ByteArrayOutputStream()
                inputStream.use { input ->
                    outputStream.use { output ->
                        input.copyTo(output)
                    }
                }
                val data = outputStream.toByteArray()
                SubsamplingScaleImageView.setDisplayProfile(data)
                TachiyomiImageDecoder.displayProfile = data
            }
        }

        private fun setCutoutShort(enabled: Boolean) {
            if (Build.VERSION.SDK_INT < Build.VERSION_CODES.P) return

            window.attributes.layoutInDisplayCutoutMode = when (enabled) {
                true -> WindowManager.LayoutParams.LAYOUT_IN_DISPLAY_CUTOUT_MODE_SHORT_EDGES
                false -> WindowManager.LayoutParams.LAYOUT_IN_DISPLAY_CUTOUT_MODE_NEVER
            }

            // Trigger relayout
            setMenuVisibility(viewModel.state.value.menuVisible)
        }

        /**
         * Sets the keep screen on mode according to [enabled].
         */
        private fun setKeepScreenOn(enabled: Boolean) {
            if (enabled) {
                window.addFlags(WindowManager.LayoutParams.FLAG_KEEP_SCREEN_ON)
            } else {
                window.clearFlags(WindowManager.LayoutParams.FLAG_KEEP_SCREEN_ON)
            }
        }

        /**
         * Sets the custom brightness overlay according to [enabled].
         */
        private fun setCustomBrightness(enabled: Boolean) {
            if (enabled) {
                readerPreferences.customBrightnessValue().changes()
                    .sample(100)
                    .onEach(::setCustomBrightnessValue)
                    .launchIn(lifecycleScope)
            } else {
                setCustomBrightnessValue(0)
            }
        }

        /**
         * Sets the brightness of the screen. Range is [-75, 100].
         * From -75 to -1 a semi-transparent black view is overlaid with the minimum brightness.
         * From 1 to 100 it sets that value as brightness.
         * 0 sets system brightness and hides the overlay.
         */
        private fun setCustomBrightnessValue(value: Int) {
            // Calculate and set reader brightness.
            val readerBrightness = when {
                value > 0 -> {
                    value / 100f
                }
                value < 0 -> {
                    0.01f
                }
                else -> WindowManager.LayoutParams.BRIGHTNESS_OVERRIDE_NONE
            }
            window.attributes = window.attributes.apply { screenBrightness = readerBrightness }

            viewModel.setBrightnessOverlayValue(value)
        }
        private fun setLayerPaint(grayscale: Boolean, invertedColors: Boolean) {
            val paint = if (grayscale || invertedColors) getCombinedPaint(grayscale, invertedColors) else null
            binding.viewerContainer.setLayerType(LAYER_TYPE_HARDWARE, paint)
        }
    }
}<|MERGE_RESOLUTION|>--- conflicted
+++ resolved
@@ -250,12 +250,9 @@
                     ReaderViewModel.Event.OcrMemoryError -> {
                         toast(MR.strings.ocr_memory_error)
                     }
-<<<<<<< HEAD
-=======
                     ReaderViewModel.Event.OcrInitializationError -> {
                         toast(MR.strings.ocr_initialization_error)
                     }
->>>>>>> cd5bae03
                     ReaderViewModel.Event.OcrError -> {
                         toast(MR.strings.error_unknown)
                     }
